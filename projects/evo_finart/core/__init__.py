--- conflicted
+++ resolved
@@ -16,10 +16,7 @@
 from typing import Any, Dict, Mapping, Optional, Sequence
 
 from apps.core.keys.key_loader import load_keys as _load_evo_keys
-<<<<<<< HEAD
 from projects.evo_finart.local import LocalIntegrationSpace, initialize_local_space
-=======
->>>>>>> 360bb35c
 
 try:  # pragma: no cover - optional dependency in lightweight environments.
     import yaml  # type: ignore
@@ -30,10 +27,7 @@
 _DEFAULT_SYNC_MANIFEST = _REPO_ROOT / "EVO_SYNC_MANIFEST.yaml"
 _DEFAULT_KEYS_PATH = _REPO_ROOT / "apps/core/keys/evo_keys.json"
 _VISUAL_STUDIO_ENV = "visual_studio_windows"
-<<<<<<< HEAD
 _DEFAULT_LOCAL_ROOT = _REPO_ROOT / "projects/evo_finart/local"
-=======
->>>>>>> 360bb35c
 
 
 class SyncManifestError(RuntimeError):
@@ -130,10 +124,7 @@
     agent: Optional[Mapping[str, Any]]
     protocol: DataExchangeProtocol
     instructions: Sequence[str]
-<<<<<<< HEAD
     local_space: LocalIntegrationSpace
-=======
->>>>>>> 360bb35c
 
     def to_payload(self) -> Dict[str, Any]:
         return {
@@ -145,10 +136,7 @@
             "agent": dict(self.agent) if self.agent else None,
             "protocol": self.protocol.to_dict(),
             "instructions": list(self.instructions),
-<<<<<<< HEAD
             "local_space": self.local_space.to_dict(),
-=======
->>>>>>> 360bb35c
         }
 
 
@@ -200,7 +188,6 @@
             "EVO_SYNC_MANIFEST. Visual Studio clients should batch file diffs "
             "before dispatching to EvoRouter to honor Kairos windows."
         )
-<<<<<<< HEAD
     )
 
 
@@ -209,44 +196,34 @@
     manifest: SyncManifest,
     local_space: LocalIntegrationSpace,
 ) -> Sequence[str]:
-=======
         ),
     )
 
 
 def _visual_studio_instructions(workspace: Path, manifest: SyncManifest) -> Sequence[str]:
->>>>>>> 360bb35c
     agent = manifest.find_agent("evo_absolute") or {}
     repo_url = agent.get("repo", "https://github.com/AleeexTk/EvoFinArt")
     status = agent.get("status", "active")
     mode = agent.get("mode", "visual_studio_lab")
     manifest_hint = f"Manifest: {manifest.path}"
-<<<<<<< HEAD
     local_hint = (
         "Local integration workspace: "
         f"{local_space.root} (segments: "
         + ", ".join(f"{name}={path}" for name, path in local_space.segments.items())
         + ")"
     )
-=======
->>>>>>> 360bb35c
 
     return (
         f"EvoAbsolute agent mode `{mode}` (status: {status}). Workspace: {workspace}.",
         manifest_hint,
-<<<<<<< HEAD
         local_hint,
-=======
->>>>>>> 360bb35c
         f"Clone or update EvoFinArt repository in Visual Studio: {repo_url}",
         "Place `apps/core/keys/evo_keys.json` (or copy the sample) in the lab to unlock scoped integrator credentials.",
         "Install dependencies: `pip install -r requirements.txt pyyaml`.",
         "Run `python -m apps.core.context.local_sync_manager` to emit local heartbeats before initiating workspace edits.",
         "Connect Visual Studio Task Runner to POST payloads to /api/router/sync using the Kairos envelope specified by the protocol.",
-<<<<<<< HEAD
         "Capture dynamic automation blueprints inside `Local/triggers/` and `Local/channels/` before promoting them upstream.",
         "Archive Notion exports, meta quota ledgers, and mail digests within the corresponding Local segments for auditability.",
-=======
     return (
         f"Clone or update EvoFinArt repository in Visual Studio: {repo_url}",
         "Place `apps/core/keys/evo_keys.json` (or copy the sample) in the lab to "
@@ -256,7 +233,6 @@
         "heartbeats before initiating workspace edits.",
         "Connect Visual Studio Task Runner to POST payloads to /api/router/sync "
         "using the Kairos envelope specified by the protocol.",
->>>>>>> 360bb35c
     )
 
 
@@ -267,10 +243,7 @@
     manifest_path: Path | None = None,
     keys_path: Path | None = None,
     protocol: DataExchangeProtocol | None = None,
-<<<<<<< HEAD
     local_root: Path | str | None = None,
-=======
->>>>>>> 360bb35c
 ) -> SyncChannelBlueprint:
     """Create a synchronization blueprint tailored for Visual Studio labs."""
 
@@ -278,12 +251,9 @@
     manifest = load_sync_manifest(manifest_path)
     keys = load_integration_keys(keys_path)
     channel_protocol = protocol or default_visual_studio_protocol()
-<<<<<<< HEAD
     local_space = initialize_local_space(local_root or _DEFAULT_LOCAL_ROOT)
     instructions = _visual_studio_instructions(workspace_path, manifest, local_space)
-=======
     instructions = _visual_studio_instructions(workspace_path, manifest)
->>>>>>> 360bb35c
     agent = manifest.find_agent("evo_absolute")
 
     return SyncChannelBlueprint(
@@ -295,10 +265,7 @@
         agent=agent,
         protocol=channel_protocol,
         instructions=instructions,
-<<<<<<< HEAD
         local_space=local_space,
-=======
->>>>>>> 360bb35c
     )
 
 
@@ -309,10 +276,7 @@
     manifest_path: Path | None = None,
     keys_path: Path | None = None,
     protocol: DataExchangeProtocol | None = None,
-<<<<<<< HEAD
     local_root: Path | str | None = None,
-=======
->>>>>>> 360bb35c
 ) -> SyncChannelBlueprint:
     """Bootstrap the Visual Studio synchronization channel and log the intent."""
 
@@ -322,10 +286,7 @@
         manifest_path=manifest_path,
         keys_path=keys_path,
         protocol=protocol,
-<<<<<<< HEAD
         local_root=local_root,
-=======
->>>>>>> 360bb35c
     )
 
     try:
@@ -338,10 +299,7 @@
         "workspace": str(blueprint.workspace),
         "manifest": str(blueprint.manifest.path),
         "environment": blueprint.environment,
-<<<<<<< HEAD
         "local_workspace": blueprint.local_space.to_dict(),
-=======
->>>>>>> 360bb35c
     }
     mark_local_request(
         source="EvoAbsolute.VisualStudio",
