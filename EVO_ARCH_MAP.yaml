--- conflicted
+++ resolved
@@ -110,18 +110,12 @@
       pipeline for the EvoPyramid API, linking Cloud Build, Skaffold, and Cloud Run
       promotions under the PACE ritual. Cloud Build now renders the manifest and applies
       the pipeline before every release to guarantee idempotent promotions.
-<<<<<<< HEAD
-=======
       promotions under the PACE ritual.
->>>>>>> 35da75a9
     doc_links:
       - "docs/guides/EvoPyramid_Google_Cloud_Deployment.md"
       - "cloudbuild.yaml"
       - "skaffold.yaml"
-<<<<<<< HEAD
       - "scripts/trigger_cloud_build.sh"
-=======
->>>>>>> 35da75a9
     sync_references:
       - "EVO_SYNC_MANIFEST.yaml::directives[evo_cloud_deploy]"
     status: "active"
