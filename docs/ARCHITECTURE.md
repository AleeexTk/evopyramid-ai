--- conflicted
+++ resolved
@@ -96,10 +96,7 @@
 - `clouddeploy/templates/delivery-pipeline.yaml.tpl` + `scripts/render_clouddeploy.sh` – Cloud Deploy
   harness that renders the progressive delivery pipeline for the API using the PACE ritual; Cloud Build now
   renders and applies the pipeline before creating each release.
-<<<<<<< HEAD
-=======
   harness that renders the progressive delivery pipeline for the API using the PACE ritual.
->>>>>>> 7d9e9993
 
 ## EvoCodex Governance Bridge
 
