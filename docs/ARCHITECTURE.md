--- conflicted
+++ resolved
@@ -6,12 +6,10 @@
 
 ## Trinity-4 Execution Weave
 
-<<<<<<< HEAD
 - Repository scaffolding with community and automation guidelines.
 - CI workflow running linting (ruff) and a Python bytecode compilation smoke test.
 - EvoFinArt surface now includes a dedicated insight engine (`projects/evo_finart/core/evo_insight_engine.py`)
   that routes signals through an isolated Gemini bridge and configuration layer.
-=======
 ```mermaid
 graph TB
     A[Intent Stream] --> B{Soul Node}
@@ -24,7 +22,6 @@
     H --> I[Safety Validation]
     I --> J[Boundary Confirmation]
     J --> K[Unified Response]
->>>>>>> 5374ed67
 
     B --> L[Context Engine]
     E --> L
