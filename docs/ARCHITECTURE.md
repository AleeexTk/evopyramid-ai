--- conflicted
+++ resolved
@@ -94,12 +94,9 @@
 - `docs/EVO_CONTAINER.md` and `docs/EVO_SOUL.md` – deep dives into the container
   mechanics and soul sync philosophy.
 - `clouddeploy/templates/delivery-pipeline.yaml.tpl` + `scripts/render_clouddeploy.sh` – Cloud Deploy
-<<<<<<< HEAD
   harness that renders the progressive delivery pipeline for the API using the PACE ritual; Cloud Build now
   renders and applies the pipeline before creating each release.
-=======
   harness that renders the progressive delivery pipeline for the API using the PACE ritual.
->>>>>>> 435b083c
 
 ## EvoCodex Governance Bridge
 
