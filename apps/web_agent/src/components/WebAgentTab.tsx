--- conflicted
+++ resolved
@@ -42,8 +42,6 @@
   const trimmed = candidate.trim();
   if (!trimmed) {
     return { ok: false, error: 'Введите адрес страницы, чтобы продолжить.' };
-<<<<<<< HEAD
-=======
   }
 
   const attempts: Array<{ value: string; normalized: boolean }> = [
@@ -78,7 +76,6 @@
   const trimmed = candidate.trim();
   if (!trimmed) {
     return false;
->>>>>>> 6b981240
   }
 
   try {
@@ -225,8 +222,6 @@
     if (!result.ok) {
       setLocalError(result.error);
       onUpdateTab(tab.id, { error: result.error });
-<<<<<<< HEAD
-=======
       setReachabilityFeedback(null);
       return;
     }
@@ -288,7 +283,6 @@
       const message = 'Неверный формат URL. Используйте протоколы http:// или https://.';
       setLocalError(message);
       onUpdateTab(tab.id, { error: message });
->>>>>>> 6b981240
       return;
     }
 
