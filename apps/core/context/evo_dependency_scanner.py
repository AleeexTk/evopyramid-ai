--- conflicted
+++ resolved
@@ -280,7 +280,6 @@
                 "modified_at": timestamp,
             }
         )
-<<<<<<< HEAD
     return summary
 
 
@@ -386,8 +385,6 @@
 
     report_lines.append("Artifact waves (logs/cache/tmp):")
     return catalog
-=======
->>>>>>> 22387524
 
     return results
 
