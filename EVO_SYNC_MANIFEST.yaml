--- conflicted
+++ resolved
@@ -79,13 +79,10 @@
       создаёт релиз через Cloud Deploy и синхронизирует PACE-ритуал с
       Cloud Run сервисами (staging → production).
     pipeline:
-<<<<<<< HEAD
       - "scripts/render_clouddeploy.sh генерирует delivery-pipeline.yaml (параметризуемые сервисы)"
       - "cloudbuild.yaml автоматически применяет pipeline через gcloud deploy apply"
-=======
       - "scripts/render_clouddeploy.sh генерирует delivery-pipeline.yaml"
       - "gcloud deploy apply разворачивает pipeline и цели"
->>>>>>> 435b083c
       - "cloudbuild.yaml запускает сборку и создание релиза"
       - "Cloud Deploy применяет skaffold.yaml профили"
     tracking_fields:
