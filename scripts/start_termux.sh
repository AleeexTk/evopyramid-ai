--- conflicted
+++ resolved
@@ -12,13 +12,10 @@
 if [ -f requirements.txt ]; then pip install -r requirements.txt || true; fi
 if [ -f requirements_context.txt ]; then pip install -r requirements_context.txt || true; fi
 
-<<<<<<< HEAD
 python -m apps.core.keys.key_loader >/dev/null 2>&1 || true
 mkdir -p logs
 nohup python -m apps.core.observers.trinity_observer > "logs/trinity_run.log" 2>&1 &
 echo "[Evo] Trinity Observer started. Logs → $PWD/logs/trinity_run.log"
-=======
 # Запускаем Trinity-Observer в фоне (лог в $HOME/trinity.log)
 nohup python -m apps.core.trinity_observer > "$HOME/trinity.log" 2>&1 &
-echo "[Evo] Trinity Observer started."
->>>>>>> 46bf264c
+echo "[Evo] Trinity Observer started."