--- conflicted
+++ resolved
@@ -86,8 +86,6 @@
    and shell stages share the same timeline.
 5. Leaves the launched module running in its own session so the Termux node can
    continue executing EvoPyramid rituals after the boot script exits.
-<<<<<<< HEAD
-=======
 Termux:Boot plugin. The script ensures storage directories exist, keeps the
 repository aligned with `origin/main`, replays local adjustments, and launches a
 background runtime module while capturing logs under `${EVO_PARENT_DIR}/logs`.
@@ -119,7 +117,6 @@
    updates.
 4. Launches `apps.core.trinity_observer` via the Termux Python interpreter by
    default; override `PYTHON_ENTRYPOINT` to start another module.
->>>>>>> ab11c2a6
 
 Place the script under `~/.termux/boot/start-evopyramid.sh`, grant execute
 permissions, and adjust environment variables (`EVO_PARENT_DIR`, `PY_ENV`, etc.)
@@ -149,11 +146,7 @@
 
 ```bash
 python scripts/local_sync_manager.py
-<<<<<<< HEAD
-```
-=======
 ```
 > under `/storage/emulated/0/…`, move it into `$HOME` or export `EVO_PARENT_DIR`
 > accordingly before the next boot. Keeping the repository inside Termux's home
-> directory avoids additional permission prompts and improves Git stability.
->>>>>>> ab11c2a6
+> directory avoids additional permission prompts and improves Git stability.