--- conflicted
+++ resolved
@@ -67,7 +67,6 @@
 ## `termux_boot_autostart.sh`
 
 Automates Termux boot synchronisation for EvoPyramid nodes that rely on the
-<<<<<<< HEAD
 Termux:Boot plugin. The script now delegates orchestration to the Python
 runtime defined in `core/runtime/main.py`, ensuring that Termux is treated as a
 first-class execution surface inside the architecture.
@@ -87,7 +86,6 @@
    and shell stages share the same timeline.
 5. Leaves the launched module running in its own session so the Termux node can
    continue executing EvoPyramid rituals after the boot script exits.
-=======
 Termux:Boot plugin. The script ensures storage directories exist, keeps the
 repository aligned with `origin/main`, replays local adjustments, and launches a
 background runtime module while capturing logs under `${EVO_PARENT_DIR}/logs`.
@@ -119,14 +117,12 @@
    updates.
 4. Launches `apps.core.trinity_observer` via the Termux Python interpreter by
    default; override `PYTHON_ENTRYPOINT` to start another module.
->>>>>>> 964f64a4
 
 Place the script under `~/.termux/boot/start-evopyramid.sh`, grant execute
 permissions, and adjust environment variables (`EVO_PARENT_DIR`, `PY_ENV`, etc.)
 to match the device topology.
 
 > 🔁 **Migrating from external storage**: If you previously cloned the project
-<<<<<<< HEAD
 > under `/storage/emulated/0/…`, you can keep the old path in place. The runtime
 > will migrate it into `$HOME/evopyramid-ai` automatically on the next boot.
 
@@ -148,8 +144,6 @@
 ```bash
 python scripts/local_sync_manager.py
 ```
-=======
 > under `/storage/emulated/0/…`, move it into `$HOME` or export `EVO_PARENT_DIR`
 > accordingly before the next boot. Keeping the repository inside Termux's home
-> directory avoids additional permission prompts and improves Git stability.
->>>>>>> 964f64a4
+> directory avoids additional permission prompts and improves Git stability.