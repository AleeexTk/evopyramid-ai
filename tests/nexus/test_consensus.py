import asyncio
<<<<<<< HEAD
import importlib.util

import pytest
=======
>>>>>>> 37a88e35

from apps.bridge.evonexus.nexus import EvoNexusBridge


<<<<<<< HEAD
async def _exercise_consensus(tmp_path, monkeypatch):
=======
async def _async_test_nexus_basic_flow(tmp_path, monkeypatch):
>>>>>>> 37a88e35
    monkeypatch.setenv("EVODIR", str(tmp_path / "EVO"))
    bridge = EvoNexusBridge()
    output = await bridge.run("Проверка Nexus/Consensus", session_id="TEST", seed=42)

    assert "verdict" in output
    assert output["verdict"]["decision"] in {"approve", "modify", "reject", "evolve"}
    assert (tmp_path / "EVO" / "nexus_logs").exists()


<<<<<<< HEAD
if importlib.util.find_spec("pytest_asyncio") is not None:

    @pytest.mark.asyncio
    async def test_nexus_basic_flow(tmp_path, monkeypatch):
        await _exercise_consensus(tmp_path, monkeypatch)

else:

    def test_nexus_basic_flow(tmp_path, monkeypatch):
        asyncio.run(_exercise_consensus(tmp_path, monkeypatch))
=======
def test_nexus_basic_flow(tmp_path, monkeypatch):
    asyncio.run(_async_test_nexus_basic_flow(tmp_path, monkeypatch))
>>>>>>> 37a88e35
<|MERGE_RESOLUTION|>--- conflicted
+++ resolved
@@ -1,19 +1,13 @@
 import asyncio
-<<<<<<< HEAD
 import importlib.util
 
 import pytest
-=======
->>>>>>> 37a88e35
 
 from apps.bridge.evonexus.nexus import EvoNexusBridge
 
 
-<<<<<<< HEAD
 async def _exercise_consensus(tmp_path, monkeypatch):
-=======
 async def _async_test_nexus_basic_flow(tmp_path, monkeypatch):
->>>>>>> 37a88e35
     monkeypatch.setenv("EVODIR", str(tmp_path / "EVO"))
     bridge = EvoNexusBridge()
     output = await bridge.run("Проверка Nexus/Consensus", session_id="TEST", seed=42)
@@ -23,7 +17,6 @@
     assert (tmp_path / "EVO" / "nexus_logs").exists()
 
 
-<<<<<<< HEAD
 if importlib.util.find_spec("pytest_asyncio") is not None:
 
     @pytest.mark.asyncio
@@ -34,7 +27,5 @@
 
     def test_nexus_basic_flow(tmp_path, monkeypatch):
         asyncio.run(_exercise_consensus(tmp_path, monkeypatch))
-=======
 def test_nexus_basic_flow(tmp_path, monkeypatch):
-    asyncio.run(_async_test_nexus_basic_flow(tmp_path, monkeypatch))
->>>>>>> 37a88e35
+    asyncio.run(_async_test_nexus_basic_flow(tmp_path, monkeypatch))