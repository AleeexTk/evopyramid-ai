# EvoPyramid-AI

EvoPyramid-AI is an evolving research playground for experimenting with EVO
concepts, PEAR processors, and related ecosystem tooling. This repository now
includes the foundational community and automation scaffolding required to grow
safely.

🔗 **EvoPyramid AI Repository:** [evopyramidai](https://github.com/AleeexTk/evopyramid-ai)

## Getting Started

1. Clone the repository and create a virtual environment:
   ```bash
   git clone <repo-url>
   cd evopyramid-ai
   python -m venv .venv
   source .venv/bin/activate
   ```
2. Install project dependencies once dependency files are published.
3. Run the default quality gates:
   ```bash
   ruff check .
   pytest
   ```

## Project Standards

- Conventional Commits for commit messages.
- Pull requests must pass the CI workflow defined in `.github/workflows/ci.yml`.
- Contributors must follow the [Code of Conduct](CODE_OF_CONDUCT.md) and review
  the [Contributing Guide](CONTRIBUTING.md).

## Configuration

Runtime configuration for the API layer is managed through environment
variables consumed by `apps.api.config.APISettings`. Key options include:

- `TRUSTED_HOSTS` – comma-separated list of domains passed to FastAPI's
  `TrustedHostMiddleware`. By default the service allows
  `localhost,127.0.0.1,evopyramid.com,api.evopyramid.com`. To extend the
  allow-list for staging or previews set, for example:

  ```bash
  export TRUSTED_HOSTS="localhost,127.0.0.1,staging.evopyramid.com"
  ```

All settings also support configuration through a `.env` file located in the
repository root.

## Documentation

- Architecture notes live in `docs/ARCHITECTURE.md`.
- Collaboration rituals and role expectations are documented in
  `docs/EVO_COLLAB_GUIDE.md`.
- The EvoCodex operating contract is published in
  `docs/EVO_CODEX_USER_CHARTER.md`.
- Universal activation ritual for syncing any LLM with the architecture lives in
  `docs/EVO_SUMMON.md`.
- Windows onboarding instructions for EvoFinArt are available in
  `docs/guides/EvoFinArt_Windows_Installation_RU.md` (Russian).
- Google Cloud deployment pathway for EvoPyramid-AI lives in
  `docs/guides/EvoPyramid_Google_Cloud_Deployment.md` (Russian), а исполняемые артефакты
  Cloud Deploy (рендер, apply и release) находятся в каталоге `clouddeploy/`, `scripts/render_clouddeploy.sh`
  и `skaffold.yaml`, которые автоматически исполняются из `cloudbuild.yaml`.
<<<<<<< HEAD
=======
  Cloud Deploy находятся в каталоге `clouddeploy/` и `skaffold.yaml`.
  `docs/guides/EvoPyramid_Google_Cloud_Deployment.md` (Russian).
>>>>>>> 7d9e9993
- The initial blueprint for the EvoFinArt chat interface prototype is tracked in
  `docs/blueprints/EvoFinArt_Chat_Interface_Prototype.md`.
- The Gemini bridge dedicated to EvoFinArt is documented in
  `docs/integration/EvoFinArt_Gemini_Bridge.md`.
- Additional ADRs will be located under `docs/adr/`.

## Community

For questions or proposals, open an issue or email maintainers@evopyramid.ai.

## Quick Run

- **Termux (Android):** `bash scripts/start_termux.sh`
- **Local workstation:** `bash scripts/start_local.sh`<|MERGE_RESOLUTION|>--- conflicted
+++ resolved
@@ -62,11 +62,8 @@
   `docs/guides/EvoPyramid_Google_Cloud_Deployment.md` (Russian), а исполняемые артефакты
   Cloud Deploy (рендер, apply и release) находятся в каталоге `clouddeploy/`, `scripts/render_clouddeploy.sh`
   и `skaffold.yaml`, которые автоматически исполняются из `cloudbuild.yaml`.
-<<<<<<< HEAD
-=======
   Cloud Deploy находятся в каталоге `clouddeploy/` и `skaffold.yaml`.
   `docs/guides/EvoPyramid_Google_Cloud_Deployment.md` (Russian).
->>>>>>> 7d9e9993
 - The initial blueprint for the EvoFinArt chat interface prototype is tracked in
   `docs/blueprints/EvoFinArt_Chat_Interface_Prototype.md`.
 - The Gemini bridge dedicated to EvoFinArt is documented in
