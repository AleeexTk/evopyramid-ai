--- conflicted
+++ resolved
@@ -59,12 +59,9 @@
 - Windows onboarding instructions for EvoFinArt are available in
   `docs/guides/EvoFinArt_Windows_Installation_RU.md` (Russian).
 - Google Cloud deployment pathway for EvoPyramid-AI lives in
-<<<<<<< HEAD
   `docs/guides/EvoPyramid_Google_Cloud_Deployment.md` (Russian), а исполняемые артефакты
   Cloud Deploy находятся в каталоге `clouddeploy/` и `skaffold.yaml`.
-=======
   `docs/guides/EvoPyramid_Google_Cloud_Deployment.md` (Russian).
->>>>>>> 179eb0fb
 - The initial blueprint for the EvoFinArt chat interface prototype is tracked in
   `docs/blueprints/EvoFinArt_Chat_Interface_Prototype.md`.
 - The Gemini bridge dedicated to EvoFinArt is documented in
