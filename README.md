# EvoPyramid-AI

EvoPyramid-AI is an evolving research playground for experimenting with EVO
concepts, PEAR processors, and related ecosystem tooling. This repository now
includes the foundational community and automation scaffolding required to grow
safely.

🔗 **EvoPyramid AI Repository:** [evopyramidai](https://github.com/AleeexTk/evopyramid-ai)

## Getting Started

1. Clone the repository and create a virtual environment:
   ```bash
   git clone <repo-url>
   cd evopyramid-ai
   python -m venv .venv
   source .venv/bin/activate
   ```
2. Install project dependencies once dependency files are published.
3. Run the default quality gates:
   ```bash
   ruff check .
   pytest
   ```

## Project Standards

- Conventional Commits for commit messages.
- Pull requests must pass the CI workflow defined in `.github/workflows/ci.yml`.
- Contributors must follow the [Code of Conduct](CODE_OF_CONDUCT.md) and review
  the [Contributing Guide](CONTRIBUTING.md).

## Configuration

Runtime configuration for the API layer is managed through environment
variables consumed by `apps.api.config.APISettings`. Key options include:

- `TRUSTED_HOSTS` – comma-separated list of domains passed to FastAPI's
  `TrustedHostMiddleware`. By default the service allows
  `localhost,127.0.0.1,evopyramid.com,api.evopyramid.com`. To extend the
  allow-list for staging or previews set, for example:

  ```bash
  export TRUSTED_HOSTS="localhost,127.0.0.1,staging.evopyramid.com"
  ```

All settings also support configuration through a `.env` file located in the
repository root.

## Documentation

- Architecture notes live in `docs/ARCHITECTURE.md`.
- Collaboration rituals and role expectations are documented in
  `docs/EVO_COLLAB_GUIDE.md`.
- The EvoCodex operating contract is published in
  `docs/EVO_CODEX_USER_CHARTER.md`.
- Universal activation ritual for syncing any LLM with the architecture lives in
  `docs/EVO_SUMMON.md`.
- Windows onboarding instructions for EvoFinArt are available in
  `docs/guides/EvoFinArt_Windows_Installation_RU.md` (Russian).
- Google Cloud deployment pathway for EvoPyramid-AI lives in
  `docs/guides/EvoPyramid_Google_Cloud_Deployment.md` (Russian), а исполняемые артефакты
<<<<<<< HEAD
  Cloud Deploy (рендер, apply и release) находятся в каталоге `clouddeploy/`, `scripts/render_clouddeploy.sh`
  и `skaffold.yaml`, которые автоматически исполняются из `cloudbuild.yaml`.
=======
  Cloud Deploy находятся в каталоге `clouddeploy/` и `skaffold.yaml`.
  `docs/guides/EvoPyramid_Google_Cloud_Deployment.md` (Russian).
>>>>>>> 435b083c
- The initial blueprint for the EvoFinArt chat interface prototype is tracked in
  `docs/blueprints/EvoFinArt_Chat_Interface_Prototype.md`.
- The Gemini bridge dedicated to EvoFinArt is documented in
  `docs/integration/EvoFinArt_Gemini_Bridge.md`.
- Additional ADRs will be located under `docs/adr/`.

## Community

For questions or proposals, open an issue or email maintainers@evopyramid.ai.

## Quick Run

- **Termux (Android):** `bash scripts/start_termux.sh`
- **Local workstation:** `bash scripts/start_local.sh`<|MERGE_RESOLUTION|>--- conflicted
+++ resolved
@@ -60,13 +60,10 @@
   `docs/guides/EvoFinArt_Windows_Installation_RU.md` (Russian).
 - Google Cloud deployment pathway for EvoPyramid-AI lives in
   `docs/guides/EvoPyramid_Google_Cloud_Deployment.md` (Russian), а исполняемые артефакты
-<<<<<<< HEAD
   Cloud Deploy (рендер, apply и release) находятся в каталоге `clouddeploy/`, `scripts/render_clouddeploy.sh`
   и `skaffold.yaml`, которые автоматически исполняются из `cloudbuild.yaml`.
-=======
   Cloud Deploy находятся в каталоге `clouddeploy/` и `skaffold.yaml`.
   `docs/guides/EvoPyramid_Google_Cloud_Deployment.md` (Russian).
->>>>>>> 435b083c
 - The initial blueprint for the EvoFinArt chat interface prototype is tracked in
   `docs/blueprints/EvoFinArt_Chat_Interface_Prototype.md`.
 - The Gemini bridge dedicated to EvoFinArt is documented in
